[package]
name = "eszip"
version = "0.69.0"
authors = ["the Deno authors"]
edition = "2021"
repository = "https://github.com/denoland/eszip"
description = "A utility that can download JavaScript and TypeScript module graphs and store them locally in a special zip file"
license = "MIT"

[workspace]
members = ["lib"]

[workspace.dependencies]
deno_graph = "0.75.1"
import_map = "0.19.1"
serde = "1"

[profile.release]
codegen-units = 1
lto = true
opt-level = "z"

[lib]
name = "eszip"
path = "src/lib.rs"

[[example]]
name = "eszip_builder"
path = "src/examples/builder.rs"

[[example]]
name = "eszip_viewer"
path = "src/examples/viewer.rs"

<<<<<<< HEAD
[[example]]
name = "eszip_decoder"
path = "src/examples/decoder.rs"
=======
[[bench]]
name = "source_hash_function"
harness = false

[features]
xxhash3 = ["xxhash-rust/xxh3"]
sha256 = ["dep:sha2"]
# backwards compatibility. Disabling sha256 will break compatibility with eszips older than v2.2
default = ["sha256"]  
>>>>>>> 671f76c3

[dependencies]
anyhow = "1"
base64 = "0.21.0"
deno_ast = { version = "0.38.0", features = ["transpiling"] }
deno_graph = { workspace = true }
deno_npm = "0.20.0"
deno_semver = "0.5.4"
futures = "0.3.26"
hashlink = "0.8.2"
serde = { workspace = true }
serde_json = "1"
sha2 = {version = "0.10.1", optional = true}
thiserror = "1.0.30"
url = "2.2.2"
xxhash-rust = { version = "0.8", optional = true }

[dev-dependencies]
import_map = { workspace = true }
pretty_assertions = "1"
tokio = { version = "1", features = ["macros", "rt"] }
reqwest = { version = "0.11.23", features = ["rustls-tls"] }
jsonc-parser = { version = "0.23.0", features = ["serde"] }
insta = "1.34.0"
criterion = { version = "0.5", features = ["async_tokio"] }<|MERGE_RESOLUTION|>--- conflicted
+++ resolved
@@ -32,11 +32,10 @@
 name = "eszip_viewer"
 path = "src/examples/viewer.rs"
 
-<<<<<<< HEAD
 [[example]]
 name = "eszip_decoder"
 path = "src/examples/decoder.rs"
-=======
+
 [[bench]]
 name = "source_hash_function"
 harness = false
@@ -46,7 +45,6 @@
 sha256 = ["dep:sha2"]
 # backwards compatibility. Disabling sha256 will break compatibility with eszips older than v2.2
 default = ["sha256"]  
->>>>>>> 671f76c3
 
 [dependencies]
 anyhow = "1"
